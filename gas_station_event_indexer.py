from __future__ import annotations

import asyncio
import json
import os
from dataclasses import dataclass, fields
from enum import Enum
from typing import Optional, Any

import requests
import toml
from dataclasses_json import DataClassJsonMixin
from near_lake_framework import near_primitives, LakeConfig, streamer, Network

REQUEST_TIMEOUT = 10
ParsedLog = dict[str, Any]


@dataclass
class EventData(DataClassJsonMixin):
    """
    {
      "foreign_chain_id": "97",
      "sender_local_address": "hatchet.testnet",
      "signed_transactions": [
        "f862037882520894c5acb93d901fb260359cd1e982998236cfac65e0834ce7808002a02dfe84af26b45fec8704a6542e828428fcce018a4e266e19e087a55f1f73fff8a06cc72dc5ecc66c84e3b4f02513961235fff5f463ac68fd00f5072a6f64bfe4cc",
        "f85f8078825208940505050505050505050505050505050505050505648003a033d5ef8c991ec82b9a6b38b7f7ca91ba34ec814c9eec1e2a42e4fc4fc9c443f7a0675e56a82d9464d1cba7ef62d7b9d6e1a4b87328c610b28dfc4b81815f8969d0"
      ]
    }
    """

    foreign_chain_id: str
    sender_local_address: str
    signed_transactions: list[str]

    def validate(self) -> bool:
        return len(self.signed_transactions) == 2

    def send_to_service(self) -> None:
        payload = {
            "foreign_chain_id": self.foreign_chain_id,
            "signed_transactions": self.signed_transactions,
        }
        url = "localhost:3030/send_funding_and_user_signed_txns"
        try:
            response = requests.post(url, json=payload, timeout=REQUEST_TIMEOUT)
            if response.status_code not in {200, 201}:
                print(f"Error: calling {url}: {response.text}")
            else:
                print(f"Response from {url}: {response.text}")
        except requests.RequestException as e:
            print(f"HTTP Request failed: {str(e)}")


@dataclass
class Config:
    """
    Runtime Configuration class
    """

    network: Network
    contract_id: str

    @staticmethod
    def from_toml(config_path: str = "config.toml") -> Config:
        config_dict = toml.load(config_path)
        required_keys = {field.name for field in fields(Config)}
        if not all(key in config_dict for key in required_keys):
            missing_keys = required_keys - config_dict.keys()
            raise ValueError(f"Missing keys in {config_path}: {missing_keys}")

        config_dict["network"] = Network.from_string(config_dict["network"])
        return Config(**config_dict)


def fetch_latest_block(
    network: Network = Network.MAINNET,
) -> near_primitives.BlockHeight:
    """
    Define the RPC endpoint for the NEAR network
    """
    url = f"https://rpc.{network}.near.org"

    # Define the payload for fetching the latest block
    payload = json.dumps(
        {
            "jsonrpc": "2.0",
            "id": "dontcare",
            "method": "block",
            "params": {"finality": "final"},
        }
    )

    # Define the headers for the HTTP request
    headers = {"Content-Type": "application/json"}

    # Send the HTTP request to the NEAR RPC endpoint
    response = requests.request(
        "POST", url, headers=headers, data=payload, timeout=REQUEST_TIMEOUT
    )

    # Parse the JSON response to get the latest final block height
    latest_final_block: int = response.json()["result"]["header"]["height"]

    return latest_final_block


# Event format json example:
# {
#     "standard": "x-gas-station",
#     "version": "0.1.0",
#     "event": "transaction_sequence_signed",
#     "data": {
#         "foreign_chain_id": "97",
#         "sender_local_address": "hatchet.testnet",
#         "signed_transactions": [
#             "f862037882520894c5acb93d901fb260359cd1e982998236cfac65e0834ce7808002a02dfe84af26b45fec8704a6542e828428fcce018a4e266e19e087a55f1f73fff8a06cc72dc5ecc66c84e3b4f02513961235fff5f463ac68fd00f5072a6f64bfe4cc",
#             "f85f8078825208940505050505050505050505050505050505050505648003a033d5ef8c991ec82b9a6b38b7f7ca91ba34ec814c9eec1e2a42e4fc4fc9c443f7a0675e56a82d9464d1cba7ef62d7b9d6e1a4b87328c610b28dfc4b81815f8969d0"
#         ]
#     }
# }


def extract_relevant_log(
    log: str, receipt_id: near_primitives.CryptoHash
) -> Optional[ParsedLog]:
    log_key = "EVENT_JSON:"
    if not log.startswith(log_key):
        return None

    try:
        parsed_log: ParsedLog = json.loads(log[len(log_key) :])
    except json.JSONDecodeError:
        print(
            f"Receipt ID: `{receipt_id}`\n"
            f"Error during parsing logs from JSON string to dict"
        )
        return None

    if (
        parsed_log.get("standard") != "x-gas-station"
        or parsed_log.get("event") != "transaction_sequence_signed"
    ):
        return None
    return parsed_log


def process_shard(shard: near_primitives.IndexerShard) -> None:
    for receipt_execution_outcome in shard.receipt_execution_outcomes:
        process_receipt_execution_outcome(receipt_execution_outcome)


def process_receipt_execution_outcome(
    receipt_execution_outcome: near_primitives.IndexerExecutionOutcomeWithReceipt,
) -> None:
    for log in receipt_execution_outcome.execution_outcome.outcome.logs:
        receipt = receipt_execution_outcome.receipt
        if not process_log(log, receipt):
            continue


def process_log(log: str, receipt: near_primitives.Receipt) -> bool:
    parsed_log = extract_relevant_log(log, receipt.receipt_id)
    if parsed_log is None:
        return False

    print(json.dumps(parsed_log, indent=4))
    return process_receipt_if_gas_station_contract(receipt, parsed_log)


def process_receipt_if_gas_station_contract(
    receipt: near_primitives.Receipt, parsed_log: ParsedLog
) -> bool:
    if not receipt.receiver_id.endswith(CONFIG.contract_id):
        return False

    try:
        event_data = EventData.from_dict(parsed_log["data"])
        if not event_data.validate():
            print(f"Error: Invalid event data: {event_data}")
            return False

        print(json.dumps(event_data, indent=4))
        event_data.send_to_service()
        return True

    except json.JSONDecodeError:
        print(
            f"Receipt ID: `{receipt.receipt_id}`\n"
            "Error during parsing event data from JSON string to dict"
        )
        return False


async def handle_streamer_message(
    streamer_message: near_primitives.StreamerMessage,
) -> None:
    for shard in streamer_message.shards:
        process_shard(shard)


async def main() -> None:
<<<<<<< HEAD
    # These Fields must be set!
    latest_final_block = fetch_latest_block(network=CONFIG.network)
=======
    latest_final_block = fetch_latest_block(network=config.network)
>>>>>>> 55bdaa4e
    lake_config = LakeConfig(
        network=CONFIG.network,
        start_block_height=latest_final_block,
        # These fields must be set!
        aws_access_key_id=os.environ["AWS_ACCESS_KEY_ID"],
        aws_secret_key=os.environ["AWS_SECRET_ACCESS_KEY"],
    )
    print(f"Latest final block: {latest_final_block} on network: {CONFIG.network}")

    _stream_handle, streamer_messages_queue = streamer(lake_config)
    while True:
        streamer_message = await streamer_messages_queue.get()
        await handle_streamer_message(streamer_message)


CONFIG = Config.from_toml()

if __name__ == "__main__":
    loop = asyncio.new_event_loop()
    loop.run_until_complete(main())<|MERGE_RESOLUTION|>--- conflicted
+++ resolved
@@ -200,12 +200,7 @@
 
 
 async def main() -> None:
-<<<<<<< HEAD
-    # These Fields must be set!
     latest_final_block = fetch_latest_block(network=CONFIG.network)
-=======
-    latest_final_block = fetch_latest_block(network=config.network)
->>>>>>> 55bdaa4e
     lake_config = LakeConfig(
         network=CONFIG.network,
         start_block_height=latest_final_block,
